--- conflicted
+++ resolved
@@ -1355,8 +1355,8 @@
 export class SwitchStatementNode extends BreakableStatementNode {
     _nominal_type_SwitchStatementNode: any;
     public readonly expr: ExpressionNode | ErrorNode;
-    public readonly cases: CaseBlockNode | ErrorNode;
-    public constructor(range: Range, expr: ExpressionNode | ErrorNode, cases: CaseBlockNode | ErrorNode) {
+    public readonly cases: CaseClauseListNode | ErrorNode;
+    public constructor(range: Range, expr: ExpressionNode | ErrorNode, cases: CaseClauseListNode | ErrorNode) {
         super(range,"SwitchStatement");
         this.expr = expr;
         this.cases = cases;
@@ -1530,12 +1530,12 @@
 export class FunctionDeclarationNode extends DeclarationNode {
     _nominal_type_FunctionDeclarationNode: any;
     public readonly ident: BindingIdentifierNode | ErrorNode; // may be null
-    public readonly params: FormalParametersNode | ErrorNode;
+    public readonly params: FormalParameterListNode | ErrorNode;
     public readonly body: StatementListNode | ErrorNode;
     public constructor(
         range: Range,
         ident: BindingIdentifierNode | ErrorNode,
-        params: FormalParametersNode | ErrorNode,
+        params: FormalParameterListNode | ErrorNode,
         body: StatementListNode | ErrorNode
     ) {
         super(range,"FunctionDeclaration");
@@ -1551,12 +1551,12 @@
 export class FunctionExpressionNode extends ExpressionNode {
     _nominal_type_FunctionExpressionNode: any;
     public readonly ident: BindingIdentifierNode | ErrorNode; // may be null
-    public readonly params: FormalParametersNode | ErrorNode;
+    public readonly params: FormalParameterListNode | ErrorNode;
     public readonly body: StatementListNode | ErrorNode;
     public constructor(
         range: Range,
         ident: BindingIdentifierNode | ErrorNode,
-        params: FormalParametersNode | ErrorNode,
+        params: FormalParameterListNode | ErrorNode,
         body: StatementListNode | ErrorNode
     ) {
         super(range,"FunctionExpression");
@@ -1625,11 +1625,11 @@
 
 export class ArrowFunctionNode extends ExpressionNode {
     _nominal_type_ArrowFunctionNode: any;
-    public readonly params: BindingIdentifierNode | FormalParametersNode | ErrorNode;
+    public readonly params: BindingIdentifierNode | FormalParameterListNode | ErrorNode;
     public readonly body: ExpressionNode | StatementListNode | ErrorNode;
     public constructor(
         range: Range,
-        params: BindingIdentifierNode | FormalParametersNode | ErrorNode,
+        params: BindingIdentifierNode | FormalParameterListNode | ErrorNode,
         body: ExpressionNode | StatementListNode | ErrorNode
     ) {
         super(range,"ArrowFunction");
@@ -1646,12 +1646,12 @@
 export class MethodNode extends MethodDefinitionNode {
     _nominal_type_MethodNode: any;
     public readonly name: PropertyNameType | ErrorNode;
-    public readonly params: FormalParametersNode | ErrorNode;
+    public readonly params: FormalParameterListNode | ErrorNode;
     public readonly body: StatementListNode | ErrorNode;
     public constructor(
         range: Range,
         name: PropertyNameType | ErrorNode,
-        params: FormalParametersNode | ErrorNode,
+        params: FormalParameterListNode | ErrorNode,
         body: StatementListNode | ErrorNode
     ) {
         super(range,"Method");
@@ -1704,12 +1704,12 @@
 export class GeneratorMethodNode extends MethodDefinitionNode {
     _nominal_type_GeneratorMethodNode: any;
     public readonly name: PropertyNameType | ErrorNode;
-    public readonly params: FormalParametersNode | ErrorNode;
+    public readonly params: FormalParameterListNode | ErrorNode;
     public readonly body: StatementListNode | ErrorNode;
     public constructor(
         range: Range,
         name: PropertyNameType | ErrorNode,
-        params: FormalParametersNode | ErrorNode,
+        params: FormalParameterListNode | ErrorNode,
         body: StatementListNode | ErrorNode
     ) {
         super(range,"GeneratorMethod");
@@ -1725,12 +1725,12 @@
 export class GeneratorDeclarationNode extends DeclarationNode {
     _nominal_type_GeneratorDeclarationNode: any;
     public readonly ident: BindingIdentifierNode | ErrorNode;
-    public readonly params: FormalParametersNode | ErrorNode;
+    public readonly params: FormalParameterListNode | ErrorNode;
     public readonly body: StatementListNode | ErrorNode;
     public constructor(
         range: Range,
         ident: BindingIdentifierNode | ErrorNode,
-        params: FormalParametersNode | ErrorNode,
+        params: FormalParameterListNode | ErrorNode,
         body: StatementListNode | ErrorNode
     ) {
         super(range,"GeneratorDeclaration");
@@ -1745,13 +1745,9 @@
 
 export class DefaultGeneratorDeclarationNode extends DeclarationNode {
     _nominal_type_DefaultGeneratorDeclarationNode: any;
-    public readonly params: FormalParametersNode | ErrorNode;
+    public readonly params: FormalParameterListNode | ErrorNode;
     public readonly body: StatementListNode | ErrorNode;
-<<<<<<< HEAD
-    public constructor(range: Range, params: FormalParametersNode | ErrorNode, body: StatementListNode | ErrorNode) {
-=======
     public constructor(range: Range, params: FormalParameterListNode | ErrorNode, body: StatementListNode | ErrorNode) {
->>>>>>> 1dc73f4a
         super(range,"DefaultGeneratorDeclaration");
         this.params = params;
         this.body = body;
@@ -1764,12 +1760,12 @@
 export class GeneratorExpressionNode extends ExpressionNode {
     _nominal_type_GeneratorExpressionNode: any;
     public readonly ident: BindingIdentifierNode | ErrorNode;
-    public readonly params: FormalParametersNode | ErrorNode;
+    public readonly params: FormalParameterListNode | ErrorNode;
     public readonly body: StatementListNode | ErrorNode;
     public constructor(
         range: Range,
         ident: BindingIdentifierNode | ErrorNode,
-        params: FormalParametersNode | ErrorNode,
+        params: FormalParameterListNode | ErrorNode,
         body: StatementListNode | ErrorNode
     ) {
         super(range,"GeneratorExpression");
